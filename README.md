--- conflicted
+++ resolved
@@ -141,15 +141,9 @@
 
 Re-install packages for development in the container
 ```sh
-<<<<<<< HEAD
-aiidalab-launch exec -- pip install -U -e /home/aiida/apps/aiidalab-ispg/
-aiidalab-launch exec -- pip install -U -e /home/aiida/apps/aiidalab-ispg/workflows/
+aiidalab-launch exec -- pip install --user -e /home/aiida/apps/aiidalab-ispg/
+aiidalab-launch exec -- pip install --user -e /home/aiida/apps/aiidalab-ispg/workflows/
 ```
 
 Fay
-Kon
-=======
-aiidalab-launch exec -- pip install --user -e /home/aiida/apps/aiidalab-ispg/
-aiidalab-launch exec -- pip install --user -e /home/aiida/apps/aiidalab-ispg/workflows/
-```
->>>>>>> bc1162e1
+Kon